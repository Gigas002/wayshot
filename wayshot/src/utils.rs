--- conflicted
+++ resolved
@@ -176,7 +176,6 @@
     }
 }
 
-<<<<<<< HEAD
 // This is a temporary solution while jxl is not supported in image-rs crate
 // see: https://github.com/image-rs/image/issues/1765
 pub fn encode_to_jxl(
@@ -197,7 +196,8 @@
     file.write_all(&data)?;
 
     Ok(())
-=======
+}
+
 const TIMEOUT: i32 = 5000;
 
 #[derive(Debug, Clone)]
@@ -235,5 +235,4 @@
                 .show();
         }
     }
->>>>>>> df13eb4d
 }