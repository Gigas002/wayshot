--- conflicted
+++ resolved
@@ -1,10 +1,6 @@
 use std::{
-<<<<<<< HEAD
     env,
-    io::{BufWriter, Cursor, Write, stdout},
-=======
     io::{self, BufWriter, Cursor, Write},
->>>>>>> a14e9e9c
     process::Command,
 };
 
@@ -156,13 +152,7 @@
         image_buffer.save(f)?;
     } else if stdout_print {
         let mut buffer = Cursor::new(Vec::new());
-<<<<<<< HEAD
         image_buffer.write_to(&mut buffer, encoding.into())?;
-        let stdout = stdout();
-        let mut writer = BufWriter::new(stdout.lock());
-=======
-        image_buffer.write_to(&mut buffer, requested_encoding.into())?;
->>>>>>> a14e9e9c
         writer.write_all(buffer.get_ref())?;
         image_buf = Some(buffer);
     }
